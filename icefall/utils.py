# Copyright      2021  Xiaomi Corp.        (authors: Fangjun Kuang,
#                                                    Mingshuang Luo,
#                                                    Zengwei Yao)
#
# See ../../LICENSE for clarification regarding multiple authors
#
# Licensed under the Apache License, Version 2.0 (the "License");
# you may not use this file except in compliance with the License.
# You may obtain a copy of the License at
#
#     http://www.apache.org/licenses/LICENSE-2.0
#
# Unless required by applicable law or agreed to in writing, software
# distributed under the License is distributed on an "AS IS" BASIS,
# WITHOUT WARRANTIES OR CONDITIONS OF ANY KIND, either express or implied.
# See the License for the specific language governing permissions and
# limitations under the License.


import argparse
import collections
import logging
import os
import re
import subprocess
from collections import defaultdict
from contextlib import contextmanager
from dataclasses import dataclass
from datetime import datetime
from pathlib import Path
from shutil import copyfile
from typing import Dict, Iterable, List, Optional, TextIO, Tuple, Union

import k2
import k2.version
import kaldialign
import sentencepiece as spm
import torch
import torch.distributed as dist
import torch.nn as nn
from torch.utils.tensorboard import SummaryWriter

from icefall.checkpoint import average_checkpoints

Pathlike = Union[str, Path]


# Pytorch issue: https://github.com/pytorch/pytorch/issues/47379
# Fixed: https://github.com/pytorch/pytorch/pull/49853
# The fix was included in v1.9.0
# https://github.com/pytorch/pytorch/releases/tag/v1.9.0
def is_jit_tracing():
    if torch.jit.is_scripting():
        return False
    elif torch.jit.is_tracing():
        return True
    return False


@contextmanager
def get_executor():
    # We'll either return a process pool or a distributed worker pool.
    # Note that this has to be a context manager because we might use multiple
    # context manager ("with" clauses) inside, and this way everything will
    # free up the resources at the right time.
    try:
        # If this is executed on the CLSP grid, we will try to use the
        # Grid Engine to distribute the tasks.
        # Other clusters can also benefit from that, provided a
        # cluster-specific wrapper.
        # (see https://github.com/pzelasko/plz for reference)
        #
        # The following must be installed:
        # $ pip install dask distributed
        # $ pip install git+https://github.com/pzelasko/plz
        name = subprocess.check_output("hostname -f", shell=True, text=True)
        if name.strip().endswith(".clsp.jhu.edu"):
            import plz
            from distributed import Client

            with plz.setup_cluster() as cluster:
                cluster.scale(80)
                yield Client(cluster)
            return
    except Exception:
        pass
    # No need to return anything - compute_and_store_features
    # will just instantiate the pool itself.
    yield None


def str2bool(v):
    """Used in argparse.ArgumentParser.add_argument to indicate
    that a type is a bool type and user can enter

        - yes, true, t, y, 1, to represent True
        - no, false, f, n, 0, to represent False

    See https://stackoverflow.com/questions/15008758/parsing-boolean-values-with-argparse  # noqa
    """
    if isinstance(v, bool):
        return v
    if v.lower() in ("yes", "true", "t", "y", "1"):
        return True
    elif v.lower() in ("no", "false", "f", "n", "0"):
        return False
    else:
        raise argparse.ArgumentTypeError("Boolean value expected.")


def setup_logger(
    log_filename: Pathlike,
    log_level: str = "info",
    use_console: bool = True,
) -> None:
    """Setup log level.

    Args:
      log_filename:
        The filename to save the log.
      log_level:
        The log level to use, e.g., "debug", "info", "warning", "error",
        "critical"
      use_console:
        True to also print logs to console.
    """
    now = datetime.now()
    date_time = now.strftime("%Y-%m-%d-%H-%M-%S")
    if dist.is_available() and dist.is_initialized():
        world_size = dist.get_world_size()
        rank = dist.get_rank()
        formatter = f"%(asctime)s %(levelname)s [%(filename)s:%(lineno)d] ({rank}/{world_size}) %(message)s"  # noqa
        log_filename = f"{log_filename}-{date_time}-{rank}"
    else:
        formatter = "%(asctime)s %(levelname)s [%(filename)s:%(lineno)d] %(message)s"
        log_filename = f"{log_filename}-{date_time}"

    os.makedirs(os.path.dirname(log_filename), exist_ok=True)

    level = logging.ERROR
    if log_level == "debug":
        level = logging.DEBUG
    elif log_level == "info":
        level = logging.INFO
    elif log_level == "warning":
        level = logging.WARNING
    elif log_level == "critical":
        level = logging.CRITICAL

    logging.basicConfig(
        filename=log_filename,
        format=formatter,
        level=level,
        filemode="w",
    )
    if use_console:
        console = logging.StreamHandler()
        console.setLevel(level)
        console.setFormatter(logging.Formatter(formatter))
        logging.getLogger("").addHandler(console)


class AttributeDict(dict):
    def __getattr__(self, key):
        if key in self:
            return self[key]
        raise AttributeError(f"No such attribute '{key}'")

    def __setattr__(self, key, value):
        self[key] = value

    def __delattr__(self, key):
        if key in self:
            del self[key]
            return
        raise AttributeError(f"No such attribute '{key}'")


def encode_supervisions(
    supervisions: dict,
    subsampling_factor: int,
    token_ids: Optional[List[List[int]]] = None,
) -> Tuple[torch.Tensor, Union[List[str], List[List[int]]]]:
    """
    Encodes Lhotse's ``batch["supervisions"]`` dict into
    a pair of torch Tensor, and a list of transcription strings or token indexes

    The supervision tensor has shape ``(batch_size, 3)``.
    Its second dimension contains information about sequence index [0],
    start frames [1] and num frames [2].

    The batch items might become re-ordered during this operation -- the
    returned tensor and list of strings are guaranteed to be consistent with
    each other.
    """
    supervision_segments = torch.stack(
        (
            supervisions["sequence_idx"],
            torch.div(
                supervisions["start_frame"],
                subsampling_factor,
                rounding_mode="floor",
            ),
            torch.div(
                supervisions["num_frames"],
                subsampling_factor,
                rounding_mode="floor",
            ),
        ),
        1,
    ).to(torch.int32)

    indices = torch.argsort(supervision_segments[:, 2], descending=True)
    supervision_segments = supervision_segments[indices]

    if token_ids is None:
        texts = supervisions["text"]
        res = [texts[idx] for idx in indices]
    else:
        res = [token_ids[idx] for idx in indices]

    return supervision_segments, res


def get_texts(
    best_paths: k2.Fsa, return_ragged: bool = False
) -> Union[List[List[int]], k2.RaggedTensor]:
    """Extract the texts (as word IDs) from the best-path FSAs.
    Args:
      best_paths:
        A k2.Fsa with best_paths.arcs.num_axes() == 3, i.e.
        containing multiple FSAs, which is expected to be the result
        of k2.shortest_path (otherwise the returned values won't
        be meaningful).
      return_ragged:
        True to return a ragged tensor with two axes [utt][word_id].
        False to return a list-of-list word IDs.
    Returns:
      Returns a list of lists of int, containing the label sequences we
      decoded.
    """
    if isinstance(best_paths.aux_labels, k2.RaggedTensor):
        # remove 0's and -1's.
        aux_labels = best_paths.aux_labels.remove_values_leq(0)
        # TODO: change arcs.shape() to arcs.shape
        aux_shape = best_paths.arcs.shape().compose(aux_labels.shape)

        # remove the states and arcs axes.
        aux_shape = aux_shape.remove_axis(1)
        aux_shape = aux_shape.remove_axis(1)
        aux_labels = k2.RaggedTensor(aux_shape, aux_labels.values)
    else:
        # remove axis corresponding to states.
        aux_shape = best_paths.arcs.shape().remove_axis(1)
        aux_labels = k2.RaggedTensor(aux_shape, best_paths.aux_labels)
        # remove 0's and -1's.
        aux_labels = aux_labels.remove_values_leq(0)

    assert aux_labels.num_axes == 2
    if return_ragged:
        return aux_labels
    else:
        return aux_labels.tolist()


@dataclass
class DecodingResults:
    # timestamps[i][k] contains the frame number on which tokens[i][k]
    # is decoded
    timestamps: List[List[int]]

    # hyps[i] is the recognition results, i.e., word IDs or token IDs
    # for the i-th utterance with fast_beam_search_nbest_LG.
    hyps: Union[List[List[int]], k2.RaggedTensor]

    # scores[i][k] contains the log-prob of tokens[i][k]
    scores: Optional[List[List[float]]] = None


def get_texts_with_timestamp(
    best_paths: k2.Fsa, return_ragged: bool = False
) -> DecodingResults:
    """Extract the texts (as word IDs) and timestamps (as frame indexes)
    from the best-path FSAs.
    Args:
      best_paths:
        A k2.Fsa with best_paths.arcs.num_axes() == 3, i.e.
        containing multiple FSAs, which is expected to be the result
        of k2.shortest_path (otherwise the returned values won't
        be meaningful).
      return_ragged:
        True to return a ragged tensor with two axes [utt][word_id].
        False to return a list-of-list word IDs.
    Returns:
      Returns a list of lists of int, containing the label sequences we
      decoded.
    """
    if isinstance(best_paths.aux_labels, k2.RaggedTensor):
        all_aux_shape = (
            best_paths.arcs.shape().remove_axis(1).compose(best_paths.aux_labels.shape)
        )
        all_aux_labels = k2.RaggedTensor(all_aux_shape, best_paths.aux_labels.values)
        # remove 0's and -1's.
        aux_labels = best_paths.aux_labels.remove_values_leq(0)
        # TODO: change arcs.shape() to arcs.shape
        aux_shape = best_paths.arcs.shape().compose(aux_labels.shape)
        # remove the states and arcs axes.
        aux_shape = aux_shape.remove_axis(1)
        aux_shape = aux_shape.remove_axis(1)
        aux_labels = k2.RaggedTensor(aux_shape, aux_labels.values)
    else:
        # remove axis corresponding to states.
        aux_shape = best_paths.arcs.shape().remove_axis(1)
        all_aux_labels = k2.RaggedTensor(aux_shape, best_paths.aux_labels)
        # remove 0's and -1's.
        aux_labels = all_aux_labels.remove_values_leq(0)

    assert aux_labels.num_axes == 2

    timestamps = []
    if isinstance(best_paths.aux_labels, k2.RaggedTensor):
        for p in range(all_aux_labels.dim0):
            time = []
            for i, arc in enumerate(all_aux_labels[p].tolist()):
                if len(arc) == 1 and arc[0] > 0:
                    time.append(i)
            timestamps.append(time)
    else:
        for labels in all_aux_labels.tolist():
            time = [i for i, v in enumerate(labels) if v > 0]
            timestamps.append(time)

    return DecodingResults(
        timestamps=timestamps,
        hyps=aux_labels if return_ragged else aux_labels.tolist(),
    )


def get_alignments(best_paths: k2.Fsa, kind: str) -> List[List[int]]:
    """Extract labels or aux_labels from the best-path FSAs.

    Args:
      best_paths:
        A k2.Fsa with best_paths.arcs.num_axes() == 3, i.e.
        containing multiple FSAs, which is expected to be the result
        of k2.shortest_path (otherwise the returned values won't
        be meaningful).
      kind:
        Possible values are: "labels" and "aux_labels". Caution: When it is
        "labels", the resulting alignments contain repeats.
    Returns:
      Returns a list of lists of int, containing the token sequences we
      decoded. For `ans[i]`, its length equals to the number of frames
      after subsampling of the i-th utterance in the batch.

    Example:
      When `kind` is `labels`, one possible alignment example is (with
      repeats)::

        c c c blk a a blk blk t t t blk blk

     If `kind` is `aux_labels`, the above example changes to::

        c blk blk blk a blk blk blk t blk blk blk blk

    """
    assert kind in ("labels", "aux_labels")
    # arc.shape() has axes [fsa][state][arc], we remove "state"-axis here
    token_shape = best_paths.arcs.shape().remove_axis(1)
    # token_shape has axes [fsa][arc]
    tokens = k2.RaggedTensor(token_shape, getattr(best_paths, kind).contiguous())
    tokens = tokens.remove_values_eq(-1)
    return tokens.tolist()


def save_alignments(
    alignments: Dict[str, List[int]],
    subsampling_factor: int,
    filename: str,
) -> None:
    """Save alignments to a file.

    Args:
      alignments:
        A dict containing alignments. Keys of the dict are utterances and
        values are the corresponding framewise alignments after subsampling.
      subsampling_factor:
        The subsampling factor of the model.
      filename:
        Path to save the alignments.
    Returns:
      Return None.
    """
    ali_dict = {
        "subsampling_factor": subsampling_factor,
        "alignments": alignments,
    }
    torch.save(ali_dict, filename)


def load_alignments(filename: str) -> Tuple[int, Dict[str, List[int]]]:
    """Load alignments from a file.

    Args:
      filename:
        Path to the file containing alignment information.
        The file should be saved by :func:`save_alignments`.
    Returns:
      Return a tuple containing:
        - subsampling_factor: The subsampling_factor used to compute
          the alignments.
        - alignments: A dict containing utterances and their corresponding
          framewise alignment, after subsampling.
    """
    ali_dict = torch.load(filename)
    subsampling_factor = ali_dict["subsampling_factor"]
    alignments = ali_dict["alignments"]
    return subsampling_factor, alignments


def store_transcripts(
    filename: Pathlike, texts: Iterable[Tuple[str, str, str]], char_level: bool = False
) -> None:
    """Save predicted results and reference transcripts to a file.

    Args:
      filename:
        File to save the results to.
      texts:
        An iterable of tuples. The first element is the cur_id, the second is
        the reference transcript and the third element is the predicted result.
        If it is a multi-talker ASR system, the ref and hyp may also be lists of
        strings.
    Returns:
      Return None.
    """
    with open(filename, "w") as f:
        for cut_id, ref, hyp in texts:
            if char_level:
                ref = list("".join(ref))
                hyp = list("".join(hyp))
            print(f"{cut_id}:\tref={ref}", file=f)
            print(f"{cut_id}:\thyp={hyp}", file=f)


def store_transcripts_and_timestamps(
    filename: Pathlike,
    texts: Iterable[Tuple[str, List[str], List[str], List[float], List[float]]],
) -> None:
    """Save predicted results and reference transcripts as well as their timestamps
    to a file.

    Args:
      filename:
        File to save the results to.
      texts:
        An iterable of tuples. The first element is the cur_id, the second is
        the reference transcript and the third element is the predicted result.
    Returns:
      Return None.
    """
    with open(filename, "w") as f:
        for cut_id, ref, hyp, time_ref, time_hyp in texts:
            print(f"{cut_id}:\tref={ref}", file=f)
            print(f"{cut_id}:\thyp={hyp}", file=f)

            if len(time_ref) > 0:
                if isinstance(time_ref[0], tuple):
                    # each element is <start, end> pair
                    s = (
                        "["
                        + ", ".join(["(%0.3f, %.03f)" % (i, j) for (i, j) in time_ref])
                        + "]"
                    )
                else:
                    # each element is a float number
                    s = "[" + ", ".join(["%0.3f" % i for i in time_ref]) + "]"
                print(f"{cut_id}:\ttimestamp_ref={s}", file=f)

            if len(time_hyp) > 0:
                if isinstance(time_hyp[0], tuple):
                    # each element is <start, end> pair
                    s = (
                        "["
                        + ", ".join(["(%0.3f, %.03f)" % (i, j) for (i, j) in time_hyp])
                        + "]"
                    )
                else:
                    # each element is a float number
                    s = "[" + ", ".join(["%0.3f" % i for i in time_hyp]) + "]"
                print(f"{cut_id}:\ttimestamp_hyp={s}", file=f)


def write_error_stats(
    f: TextIO,
    test_set_name: str,
    results: List[Tuple[str, str]],
    enable_log: bool = True,
<<<<<<< HEAD
    compute_CER: bool = False,
=======
    sclite_mode: bool = False,
>>>>>>> 565d2c2f
) -> float:
    """Write statistics based on predicted results and reference transcripts.

    It will write the following to the given file:

        - WER
        - number of insertions, deletions, substitutions, corrects and total
          reference words. For example::

              Errors: 23 insertions, 57 deletions, 212 substitutions, over 2606
              reference words (2337 correct)

        - The difference between the reference transcript and predicted result.
          An instance is given below::

            THE ASSOCIATION OF (EDISON->ADDISON) ILLUMINATING COMPANIES

          The above example shows that the reference word is `EDISON`,
          but it is predicted to `ADDISON` (a substitution error).

          Another example is::

            FOR THE FIRST DAY (SIR->*) I THINK

          The reference word `SIR` is missing in the predicted
          results (a deletion error).
      results:
        An iterable of tuples. The first element is the cut_id, the second is
        the reference transcript and the third element is the predicted result.
      enable_log:
        If True, also print detailed WER to the console.
        Otherwise, it is written only to the given file.
    Returns:
      Return None.
    """
    subs: Dict[Tuple[str, str], int] = defaultdict(int)
    ins: Dict[str, int] = defaultdict(int)
    dels: Dict[str, int] = defaultdict(int)

    # `words` stores counts per word, as follows:
    #   corr, ref_sub, hyp_sub, ins, dels
    words: Dict[str, List[int]] = defaultdict(lambda: [0, 0, 0, 0, 0])
    num_corr = 0
    ERR = "*"
    
    if compute_CER:
        for i, res in enumerate(results):
            cut_id, ref, hyp = res
            ref = list("".join(ref))
            hyp = list("".join(hyp))
            results[i] = (cut_id, ref, hyp)
    
    for cut_id, ref, hyp in results:
        ali = kaldialign.align(ref, hyp, ERR, sclite_mode=sclite_mode)
        for ref_word, hyp_word in ali:
            if ref_word == ERR:
                ins[hyp_word] += 1
                words[hyp_word][3] += 1
            elif hyp_word == ERR:
                dels[ref_word] += 1
                words[ref_word][4] += 1
            elif hyp_word != ref_word:
                subs[(ref_word, hyp_word)] += 1
                words[ref_word][1] += 1
                words[hyp_word][2] += 1
            else:
                words[ref_word][0] += 1
                num_corr += 1
    ref_len = sum([len(r) for _, r, _ in results])
    sub_errs = sum(subs.values())
    ins_errs = sum(ins.values())
    del_errs = sum(dels.values())
    tot_errs = sub_errs + ins_errs + del_errs
    tot_err_rate = "%.2f" % (100.0 * tot_errs / ref_len)

    if enable_log:
        logging.info(
            f"[{test_set_name}] %WER {tot_errs / ref_len:.2%} "
            f"[{tot_errs} / {ref_len}, {ins_errs} ins, "
            f"{del_errs} del, {sub_errs} sub ]"
        )

    print(f"%WER = {tot_err_rate}", file=f)
    print(
        f"Errors: {ins_errs} insertions, {del_errs} deletions, "
        f"{sub_errs} substitutions, over {ref_len} reference "
        f"words ({num_corr} correct)",
        file=f,
    )
    print(
        "Search below for sections starting with PER-UTT DETAILS:, "
        "SUBSTITUTIONS:, DELETIONS:, INSERTIONS:, PER-WORD STATS:",
        file=f,
    )

    print("", file=f)
    print("PER-UTT DETAILS: corr or (ref->hyp)  ", file=f)
    for cut_id, ref, hyp in results:
        ali = kaldialign.align(ref, hyp, ERR)
        combine_successive_errors = True
        if combine_successive_errors:
            ali = [[[x], [y]] for x, y in ali]
            for i in range(len(ali) - 1):
                if ali[i][0] != ali[i][1] and ali[i + 1][0] != ali[i + 1][1]:
                    ali[i + 1][0] = ali[i][0] + ali[i + 1][0]
                    ali[i + 1][1] = ali[i][1] + ali[i + 1][1]
                    ali[i] = [[], []]
            ali = [
                [
                    list(filter(lambda a: a != ERR, x)),
                    list(filter(lambda a: a != ERR, y)),
                ]
                for x, y in ali
            ]
            ali = list(filter(lambda x: x != [[], []], ali))
            ali = [
                [
                    ERR if x == [] else " ".join(x),
                    ERR if y == [] else " ".join(y),
                ]
                for x, y in ali
            ]

        print(
            f"{cut_id}:\t"
            + " ".join(
                (
                    ref_word
                    if ref_word == hyp_word
                    else f"({ref_word}->{hyp_word})"
                    for ref_word, hyp_word in ali
                )
            ),
            file=f,
        )

    print("", file=f)
    print("SUBSTITUTIONS: count ref -> hyp", file=f)

    for count, (ref, hyp) in sorted(
        [(v, k) for k, v in subs.items()], reverse=True
    ):
        print(f"{count}   {ref} -> {hyp}", file=f)

    print("", file=f)
    print("DELETIONS: count ref", file=f)
    for count, ref in sorted([(v, k) for k, v in dels.items()], reverse=True):
        print(f"{count}   {ref}", file=f)

    print("", file=f)
    print("INSERTIONS: count hyp", file=f)
    for count, hyp in sorted([(v, k) for k, v in ins.items()], reverse=True):
        print(f"{count}   {hyp}", file=f)

    print("", file=f)
    print(
        "PER-WORD STATS: word  corr tot_errs count_in_ref count_in_hyp", file=f
    )
    for _, word, counts in sorted(
        [(sum(v[1:]), k, v) for k, v in words.items()], reverse=True
    ):
        (corr, ref_sub, hyp_sub, ins, dels) = counts
        tot_errs = ref_sub + hyp_sub + ins + dels
        ref_count = corr + ref_sub + dels
        hyp_count = corr + hyp_sub + ins

        print(f"{word}   {corr} {tot_errs} {ref_count} {hyp_count}", file=f)
    return float(tot_err_rate)


def write_error_stats_with_timestamps(
    f: TextIO,
    test_set_name: str,
    results: List[
        Tuple[
            str,
            List[str],
            List[str],
            List[Union[float, Tuple[float, float]]],
            List[Union[float, Tuple[float, float]]],
        ]
    ],
    enable_log: bool = True,
    with_end_time: bool = False,
) -> Tuple[float, Union[float, Tuple[float, float]], Union[float, Tuple[float, float]]]:
    """Write statistics based on predicted results and reference transcripts
    as well as their timestamps.

    It will write the following to the given file:

        - WER
        - number of insertions, deletions, substitutions, corrects and total
          reference words. For example::

              Errors: 23 insertions, 57 deletions, 212 substitutions, over 2606
              reference words (2337 correct)

        - The difference between the reference transcript and predicted result.
          An instance is given below::

            THE ASSOCIATION OF (EDISON->ADDISON) ILLUMINATING COMPANIES

          The above example shows that the reference word is `EDISON`,
          but it is predicted to `ADDISON` (a substitution error).

          Another example is::

            FOR THE FIRST DAY (SIR->*) I THINK

          The reference word `SIR` is missing in the predicted
          results (a deletion error).
      results:
        An iterable of tuples. The first element is the cur_id, the second is
        the reference transcript and the third element is the predicted result.
      enable_log:
        If True, also print detailed WER to the console.
        Otherwise, it is written only to the given file.
      with_end_time:
        Whether use end timestamps.

    Returns:
      Return total word error rate and mean delay.
    """
    subs: Dict[Tuple[str, str], int] = defaultdict(int)
    ins: Dict[str, int] = defaultdict(int)
    dels: Dict[str, int] = defaultdict(int)

    # `words` stores counts per word, as follows:
    #   corr, ref_sub, hyp_sub, ins, dels
    words: Dict[str, List[int]] = defaultdict(lambda: [0, 0, 0, 0, 0])
    num_corr = 0
    ERR = "*"
    # Compute mean alignment delay on the correct words
    all_delay = []
    for cut_id, ref, hyp, time_ref, time_hyp in results:
        ali = kaldialign.align(ref, hyp, ERR)
        has_time = len(time_ref) > 0 and len(time_hyp) > 0
        if has_time:
            # pointer to timestamp_hyp
            p_hyp = 0
            # pointer to timestamp_ref
            p_ref = 0
        for ref_word, hyp_word in ali:
            if ref_word == ERR:
                ins[hyp_word] += 1
                words[hyp_word][3] += 1
                if has_time:
                    p_hyp += 1
            elif hyp_word == ERR:
                dels[ref_word] += 1
                words[ref_word][4] += 1
                if has_time:
                    p_ref += 1
            elif hyp_word != ref_word:
                subs[(ref_word, hyp_word)] += 1
                words[ref_word][1] += 1
                words[hyp_word][2] += 1
                if has_time:
                    p_hyp += 1
                    p_ref += 1
            else:
                words[ref_word][0] += 1
                num_corr += 1
                if has_time:
                    if with_end_time:
                        all_delay.append(
                            (
                                time_hyp[p_hyp][0] - time_ref[p_ref][0],
                                time_hyp[p_hyp][1] - time_ref[p_ref][1],
                            )
                        )
                    else:
                        all_delay.append(time_hyp[p_hyp] - time_ref[p_ref])
                    p_hyp += 1
                    p_ref += 1
        if has_time:
            assert p_hyp == len(hyp), (p_hyp, len(hyp))
            assert p_ref == len(ref), (p_ref, len(ref))

    ref_len = sum([len(r) for _, r, _, _, _ in results])
    sub_errs = sum(subs.values())
    ins_errs = sum(ins.values())
    del_errs = sum(dels.values())
    tot_errs = sub_errs + ins_errs + del_errs
    tot_err_rate = float("%.2f" % (100.0 * tot_errs / ref_len))

    if with_end_time:
        mean_delay = (float("inf"), float("inf"))
        var_delay = (float("inf"), float("inf"))
    else:
        mean_delay = float("inf")
        var_delay = float("inf")
    num_delay = len(all_delay)
    if num_delay > 0:
        if with_end_time:
            all_delay_start = [i[0] for i in all_delay]
            mean_delay_start = sum(all_delay_start) / num_delay
            var_delay_start = (
                sum([(i - mean_delay_start) ** 2 for i in all_delay_start]) / num_delay
            )

            all_delay_end = [i[1] for i in all_delay]
            mean_delay_end = sum(all_delay_end) / num_delay
            var_delay_end = (
                sum([(i - mean_delay_end) ** 2 for i in all_delay_end]) / num_delay
            )

            mean_delay = (
                float("%.3f" % mean_delay_start),
                float("%.3f" % mean_delay_end),
            )
            var_delay = (float("%.3f" % var_delay_start), float("%.3f" % var_delay_end))
        else:
            mean_delay = sum(all_delay) / num_delay
            var_delay = sum([(i - mean_delay) ** 2 for i in all_delay]) / num_delay
            mean_delay = float("%.3f" % mean_delay)
            var_delay = float("%.3f" % var_delay)

    if enable_log:
        logging.info(
            f"[{test_set_name}] %WER {tot_errs / ref_len:.2%} "
            f"[{tot_errs} / {ref_len}, {ins_errs} ins, "
            f"{del_errs} del, {sub_errs} sub ]"
        )
        logging.info(
            f"[{test_set_name}] %symbol-delay mean (s): "
            f"{mean_delay}, variance: {var_delay} "  # noqa
            f"computed on {num_delay} correct words"
        )

    print(f"%WER = {tot_err_rate}", file=f)
    print(
        f"Errors: {ins_errs} insertions, {del_errs} deletions, "
        f"{sub_errs} substitutions, over {ref_len} reference "
        f"words ({num_corr} correct)",
        file=f,
    )
    print(
        "Search below for sections starting with PER-UTT DETAILS:, "
        "SUBSTITUTIONS:, DELETIONS:, INSERTIONS:, PER-WORD STATS:",
        file=f,
    )

    print("", file=f)
    print("PER-UTT DETAILS: corr or (ref->hyp)  ", file=f)
    for cut_id, ref, hyp, _, _ in results:
        ali = kaldialign.align(ref, hyp, ERR)
        combine_successive_errors = True
        if combine_successive_errors:
            ali = [[[x], [y]] for x, y in ali]
            for i in range(len(ali) - 1):
                if ali[i][0] != ali[i][1] and ali[i + 1][0] != ali[i + 1][1]:
                    ali[i + 1][0] = ali[i][0] + ali[i + 1][0]
                    ali[i + 1][1] = ali[i][1] + ali[i + 1][1]
                    ali[i] = [[], []]
            ali = [
                [
                    list(filter(lambda a: a != ERR, x)),
                    list(filter(lambda a: a != ERR, y)),
                ]
                for x, y in ali
            ]
            ali = list(filter(lambda x: x != [[], []], ali))
            ali = [
                [
                    ERR if x == [] else " ".join(x),
                    ERR if y == [] else " ".join(y),
                ]
                for x, y in ali
            ]

        print(
            f"{cut_id}:\t"
            + " ".join(
                (
                    ref_word if ref_word == hyp_word else f"({ref_word}->{hyp_word})"
                    for ref_word, hyp_word in ali
                )
            ),
            file=f,
        )

    print("", file=f)
    print("SUBSTITUTIONS: count ref -> hyp", file=f)

    for count, (ref, hyp) in sorted([(v, k) for k, v in subs.items()], reverse=True):
        print(f"{count}   {ref} -> {hyp}", file=f)

    print("", file=f)
    print("DELETIONS: count ref", file=f)
    for count, ref in sorted([(v, k) for k, v in dels.items()], reverse=True):
        print(f"{count}   {ref}", file=f)

    print("", file=f)
    print("INSERTIONS: count hyp", file=f)
    for count, hyp in sorted([(v, k) for k, v in ins.items()], reverse=True):
        print(f"{count}   {hyp}", file=f)

    print("", file=f)
    print("PER-WORD STATS: word  corr tot_errs count_in_ref count_in_hyp", file=f)
    for _, word, counts in sorted(
        [(sum(v[1:]), k, v) for k, v in words.items()], reverse=True
    ):
        (corr, ref_sub, hyp_sub, ins, dels) = counts
        tot_errs = ref_sub + hyp_sub + ins + dels
        ref_count = corr + ref_sub + dels
        hyp_count = corr + hyp_sub + ins

        print(f"{word}   {corr} {tot_errs} {ref_count} {hyp_count}", file=f)
    return float(tot_err_rate), float(mean_delay), float(var_delay)


def write_surt_error_stats(
    f: TextIO,
    test_set_name: str,
    results: List[Tuple[str, str]],
    enable_log: bool = True,
    num_channels: int = 2,
) -> float:
    """Write statistics based on predicted results and reference transcripts for SURT
    multi-talker ASR systems. The difference between this and the `write_error_stats`
    is that this function finds the optimal speaker-agnostic WER using the ``meeteval``
    toolkit.

    Args:
        f: File to write the statistics to.
        test_set_name: Name of the test set.
        results: List of tuples containing the utterance ID and the predicted
            transcript.
        enable_log: Whether to enable logging.
        num_channels: Number of output channels/branches. Defaults to 2.
    Returns:
      Return None.
    """
    from meeteval.wer import wer

    subs: Dict[Tuple[str, str], int] = defaultdict(int)
    ins: Dict[str, int] = defaultdict(int)
    dels: Dict[str, int] = defaultdict(int)
    ref_lens: List[int] = []

    print(
        "Search below for sections starting with PER-UTT DETAILS:, "
        "SUBSTITUTIONS:, DELETIONS:, INSERTIONS:, PER-WORD STATS:",
        file=f,
    )

    print("", file=f)
    print("PER-UTT DETAILS: corr or (ref->hyp)  ", file=f)

    # `words` stores counts per word, as follows:
    #   corr, ref_sub, hyp_sub, ins, dels
    words: Dict[str, List[int]] = defaultdict(lambda: [0, 0, 0, 0, 0])
    num_corr = 0
    ERR = "*"
    for cut_id, ref, hyp in results:
        # First compute the optimal assignment of references to output channels
        orc_wer = wer.orc_word_error_rate(ref, hyp)
        assignment = orc_wer.assignment
        refs = [[] for _ in range(num_channels)]
        # Assign references to channels
        for i, ref_text in zip(assignment, ref):
            refs[i] += ref_text.split()
        hyps = [hyp_text.split() for hyp_text in hyp]
        # Now compute the WER for each channel
        for ref_c, hyp_c in zip(refs, hyps):
            ref_lens.append(len(ref_c))
            ali = kaldialign.align(ref_c, hyp_c, ERR)
            for ref_word, hyp_word in ali:
                if ref_word == ERR:
                    ins[hyp_word] += 1
                    words[hyp_word][3] += 1
                elif hyp_word == ERR:
                    dels[ref_word] += 1
                    words[ref_word][4] += 1
                elif hyp_word != ref_word:
                    subs[(ref_word, hyp_word)] += 1
                    words[ref_word][1] += 1
                    words[hyp_word][2] += 1
                else:
                    words[ref_word][0] += 1
                    num_corr += 1
            combine_successive_errors = True
            if combine_successive_errors:
                ali = [[[x], [y]] for x, y in ali]
                for i in range(len(ali) - 1):
                    if ali[i][0] != ali[i][1] and ali[i + 1][0] != ali[i + 1][1]:
                        ali[i + 1][0] = ali[i][0] + ali[i + 1][0]
                        ali[i + 1][1] = ali[i][1] + ali[i + 1][1]
                        ali[i] = [[], []]
                ali = [
                    [
                        list(filter(lambda a: a != ERR, x)),
                        list(filter(lambda a: a != ERR, y)),
                    ]
                    for x, y in ali
                ]
                ali = list(filter(lambda x: x != [[], []], ali))
                ali = [
                    [
                        ERR if x == [] else " ".join(x),
                        ERR if y == [] else " ".join(y),
                    ]
                    for x, y in ali
                ]

            print(
                f"{cut_id}:\t"
                + " ".join(
                    (
                        ref_word
                        if ref_word == hyp_word
                        else f"({ref_word}->{hyp_word})"
                        for ref_word, hyp_word in ali
                    )
                ),
                file=f,
            )
    ref_len = sum(ref_lens)
    sub_errs = sum(subs.values())
    ins_errs = sum(ins.values())
    del_errs = sum(dels.values())
    tot_errs = sub_errs + ins_errs + del_errs
    tot_err_rate = "%.2f" % (100.0 * tot_errs / ref_len)

    if enable_log:
        logging.info(
            f"[{test_set_name}] %WER {tot_errs / ref_len:.2%} "
            f"[{tot_errs} / {ref_len}, {ins_errs} ins, "
            f"{del_errs} del, {sub_errs} sub ]"
        )

    print(f"%WER = {tot_err_rate}", file=f)
    print(
        f"Errors: {ins_errs} insertions, {del_errs} deletions, "
        f"{sub_errs} substitutions, over {ref_len} reference "
        f"words ({num_corr} correct)",
        file=f,
    )

    print("", file=f)
    print("SUBSTITUTIONS: count ref -> hyp", file=f)

    for count, (ref, hyp) in sorted([(v, k) for k, v in subs.items()], reverse=True):
        print(f"{count}   {ref} -> {hyp}", file=f)

    print("", file=f)
    print("DELETIONS: count ref", file=f)
    for count, ref in sorted([(v, k) for k, v in dels.items()], reverse=True):
        print(f"{count}   {ref}", file=f)

    print("", file=f)
    print("INSERTIONS: count hyp", file=f)
    for count, hyp in sorted([(v, k) for k, v in ins.items()], reverse=True):
        print(f"{count}   {hyp}", file=f)

    print("", file=f)
    print("PER-WORD STATS: word  corr tot_errs count_in_ref count_in_hyp", file=f)
    for _, word, counts in sorted(
        [(sum(v[1:]), k, v) for k, v in words.items()], reverse=True
    ):
        (corr, ref_sub, hyp_sub, ins, dels) = counts
        tot_errs = ref_sub + hyp_sub + ins + dels
        ref_count = corr + ref_sub + dels
        hyp_count = corr + hyp_sub + ins

        print(f"{word}   {corr} {tot_errs} {ref_count} {hyp_count}", file=f)

    print(f"%WER = {tot_err_rate}", file=f)
    return float(tot_err_rate)


class MetricsTracker(collections.defaultdict):
    def __init__(self):
        # Passing the type 'int' to the base-class constructor
        # makes undefined items default to int() which is zero.
        # This class will play a role as metrics tracker.
        # It can record many metrics, including but not limited to loss.
        super(MetricsTracker, self).__init__(int)

    def __add__(self, other: "MetricsTracker") -> "MetricsTracker":
        ans = MetricsTracker()
        for k, v in self.items():
            ans[k] = v
        for k, v in other.items():
            ans[k] = ans[k] + v
        return ans

    def __mul__(self, alpha: float) -> "MetricsTracker":
        ans = MetricsTracker()
        for k, v in self.items():
            ans[k] = v * alpha
        return ans

    def __str__(self) -> str:
        ans_frames = ""
        ans_utterances = ""
        for k, v in self.norm_items():
            norm_value = "%.4g" % v
            if "utt_" not in k:
                ans_frames += str(k) + "=" + str(norm_value) + ", "
            else:
                ans_utterances += str(k) + "=" + str(norm_value)
                if k == "utt_duration":
                    ans_utterances += " frames, "
                elif k == "utt_pad_proportion":
                    ans_utterances += ", "
                else:
                    raise ValueError(f"Unexpected key: {k}")
        frames = "%.2f" % self["frames"]
        ans_frames += "over " + str(frames) + " frames. "
        if ans_utterances != "":
            utterances = "%.2f" % self["utterances"]
            ans_utterances += "over " + str(utterances) + " utterances."

        return ans_frames + ans_utterances

    def norm_items(self) -> List[Tuple[str, float]]:
        """
        Returns a list of pairs, like:
          [('ctc_loss', 0.1), ('att_loss', 0.07)]
        """
        num_frames = self["frames"] if "frames" in self else 1
        num_utterances = self["utterances"] if "utterances" in self else 1
        ans = []
        for k, v in self.items():
            if k == "frames" or k == "utterances":
                continue
            norm_value = (
                float(v) / num_frames if "utt_" not in k else float(v) / num_utterances
            )
            ans.append((k, norm_value))
        return ans

    def reduce(self, device):
        """
        Reduce using torch.distributed, which I believe ensures that
        all processes get the total.
        """
        keys = sorted(self.keys())
        s = torch.tensor([float(self[k]) for k in keys], device=device)
        dist.all_reduce(s, op=dist.ReduceOp.SUM)
        for k, v in zip(keys, s.cpu().tolist()):
            self[k] = v

    def write_summary(
        self,
        tb_writer: SummaryWriter,
        prefix: str,
        batch_idx: int,
    ) -> None:
        """Add logging information to a TensorBoard writer.

        Args:
            tb_writer: a TensorBoard writer
            prefix: a prefix for the name of the loss, e.g. "train/valid_",
                or "train/current_"
            batch_idx: The current batch index, used as the x-axis of the plot.
        """
        for k, v in self.norm_items():
            tb_writer.add_scalar(prefix + k, v, batch_idx)


def concat(ragged: k2.RaggedTensor, value: int, direction: str) -> k2.RaggedTensor:
    """Prepend a value to the beginning of each sublist or append a value.
    to the end of each sublist.

    Args:
      ragged:
        A ragged tensor with two axes.
      value:
        The value to prepend or append.
      direction:
        It can be either "left" or "right". If it is "left", we
        prepend the value to the beginning of each sublist;
        if it is "right", we append the value to the end of each
        sublist.

    Returns:
      Return a new ragged tensor, whose sublists either start with
      or end with the given value.

    >>> a = k2.RaggedTensor([[1, 3], [5]])
    >>> a
    [ [ 1 3 ] [ 5 ] ]
    >>> concat(a, value=0, direction="left")
    [ [ 0 1 3 ] [ 0 5 ] ]
    >>> concat(a, value=0, direction="right")
    [ [ 1 3 0 ] [ 5 0 ] ]

    """
    dtype = ragged.dtype
    device = ragged.device

    assert ragged.num_axes == 2, f"num_axes: {ragged.num_axes}"
    pad_values = torch.full(
        size=(ragged.tot_size(0), 1),
        fill_value=value,
        device=device,
        dtype=dtype,
    )
    pad = k2.RaggedTensor(pad_values)

    if direction == "left":
        ans = k2.ragged.cat([pad, ragged], axis=1)
    elif direction == "right":
        ans = k2.ragged.cat([ragged, pad], axis=1)
    else:
        raise ValueError(
            f'Unsupported direction: {direction}. " \
            "Expect either "left" or "right"'
        )
    return ans


def add_sos(ragged: k2.RaggedTensor, sos_id: int) -> k2.RaggedTensor:
    """Add SOS to each sublist.

    Args:
      ragged:
        A ragged tensor with two axes.
      sos_id:
        The ID of the SOS symbol.

    Returns:
      Return a new ragged tensor, where each sublist starts with SOS.

    >>> a = k2.RaggedTensor([[1, 3], [5]])
    >>> a
    [ [ 1 3 ] [ 5 ] ]
    >>> add_sos(a, sos_id=0)
    [ [ 0 1 3 ] [ 0 5 ] ]

    """
    return concat(ragged, sos_id, direction="left")


def add_eos(ragged: k2.RaggedTensor, eos_id: int) -> k2.RaggedTensor:
    """Add EOS to each sublist.

    Args:
      ragged:
        A ragged tensor with two axes.
      eos_id:
        The ID of the EOS symbol.

    Returns:
      Return a new ragged tensor, where each sublist ends with EOS.

    >>> a = k2.RaggedTensor([[1, 3], [5]])
    >>> a
    [ [ 1 3 ] [ 5 ] ]
    >>> add_eos(a, eos_id=0)
    [ [ 1 3 0 ] [ 5 0 ] ]

    """
    return concat(ragged, eos_id, direction="right")


def make_pad_mask(lengths: torch.Tensor, max_len: int = 0) -> torch.Tensor:
    """
    Args:
      lengths:
        A 1-D tensor containing sentence lengths.
      max_len:
        The length of masks.
    Returns:
      Return a 2-D bool tensor, where masked positions
      are filled with `True` and non-masked positions are
      filled with `False`.

    >>> lengths = torch.tensor([1, 3, 2, 5])
    >>> make_pad_mask(lengths)
    tensor([[False,  True,  True,  True,  True],
            [False, False, False,  True,  True],
            [False, False,  True,  True,  True],
            [False, False, False, False, False]])
    """
    assert lengths.ndim == 1, lengths.ndim
    max_len = max(max_len, lengths.max())
    n = lengths.size(0)
    seq_range = torch.arange(0, max_len, device=lengths.device)
    expaned_lengths = seq_range.unsqueeze(0).expand(n, max_len)

    return expaned_lengths >= lengths.unsqueeze(-1)


# Copied and modified from https://github.com/wenet-e2e/wenet/blob/main/wenet/utils/mask.py
def subsequent_chunk_mask(
    size: int,
    chunk_size: int,
    num_left_chunks: int = -1,
    device: torch.device = torch.device("cpu"),
) -> torch.Tensor:
    """Create mask for subsequent steps (size, size) with chunk size,
       this is for streaming encoder
    Args:
        size (int): size of mask
        chunk_size (int): size of chunk
        num_left_chunks (int): number of left chunks
            <0: use full chunk
            >=0: use num_left_chunks
        device (torch.device): "cpu" or "cuda" or torch.Tensor.device
    Returns:
        torch.Tensor: mask
    Examples:
        >>> subsequent_chunk_mask(4, 2)
        [[1, 1, 0, 0],
         [1, 1, 0, 0],
         [1, 1, 1, 1],
         [1, 1, 1, 1]]
    """
    ret = torch.zeros(size, size, device=device, dtype=torch.bool)
    for i in range(size):
        if num_left_chunks < 0:
            start = 0
        else:
            start = max((i // chunk_size - num_left_chunks) * chunk_size, 0)
        ending = min((i // chunk_size + 1) * chunk_size, size)
        ret[i, start:ending] = True
    return ret


def l1_norm(x):
    return torch.sum(torch.abs(x))


def l2_norm(x):
    return torch.sum(torch.pow(x, 2))


def linf_norm(x):
    return torch.max(torch.abs(x))


def measure_weight_norms(model: nn.Module, norm: str = "l2") -> Dict[str, float]:
    """
    Compute the norms of the model's parameters.

    :param model: a torch.nn.Module instance
    :param norm: how to compute the norm. Available values: 'l1', 'l2', 'linf'
    :return: a dict mapping from parameter's name to its norm.
    """
    with torch.no_grad():
        norms = {}
        for name, param in model.named_parameters():
            if norm == "l1":
                val = l1_norm(param)
            elif norm == "l2":
                val = l2_norm(param)
            elif norm == "linf":
                val = linf_norm(param)
            else:
                raise ValueError(f"Unknown norm type: {norm}")
            norms[name] = val.item()
        return norms


def measure_gradient_norms(model: nn.Module, norm: str = "l1") -> Dict[str, float]:
    """
    Compute the norms of the gradients for each of model's parameters.

    :param model: a torch.nn.Module instance
    :param norm: how to compute the norm. Available values: 'l1', 'l2', 'linf'
    :return: a dict mapping from parameter's name to its gradient's norm.
    """
    with torch.no_grad():
        norms = {}
        for name, param in model.named_parameters():
            if norm == "l1":
                val = l1_norm(param.grad)
            elif norm == "l2":
                val = l2_norm(param.grad)
            elif norm == "linf":
                val = linf_norm(param.grad)
            else:
                raise ValueError(f"Unknown norm type: {norm}")
            norms[name] = val.item()
        return norms


def get_parameter_groups_with_lrs(
    model: nn.Module, lr: float, include_names: bool = False
) -> List[dict]:
    """
    This is for use with the ScaledAdam optimizers (more recent versions that accept lists of
    named-parameters; we can, if needed, create a version without the names).

    It provides a way to specifiy learning-rate scales inside the module, so that if
    any nn.Module in the hierarchy has a floating-point parameter 'lr_scale', it will
    scale the LR of any parameters inside that module or its submodules.  Note: you
    can set module parameters outside the __init__ function, e.g.:
      >>> a = nn.Linear(10, 10)
      >>> a.lr_scale = 0.5

    Returns: a list of dicts, of the following form:
      if include_names == False:
        [  { 'params': [ tensor1, tensor2, ... ], 'lr': 0.01 },
           { 'params': [ tensor3, tensor4, ... ], 'lr': 0.005 },
         ...   ]
      if include_names == true:
        [  { 'named_params': [ (name1, tensor1, (name2, tensor2), ... ], 'lr': 0.01 },
           { 'named_params': [ (name3, tensor3), (name4, tensor4), ... ], 'lr': 0.005 },
         ...   ]

    """
    # flat_lr_scale just contains the lr_scale explicitly specified
    # for each prefix of the name, e.g. 'encoder.layers.3', these need
    # to be multiplied for all prefix of the name of any given parameter.
    flat_lr_scale = defaultdict(lambda: 1.0)
    names = []
    for name, m in model.named_modules():
        names.append(name)
        if hasattr(m, "lr_scale"):
            flat_lr_scale[name] = m.lr_scale

    # lr_to_parames is a dict from learning rate (floating point) to: if
    # include_names == true, a list of (name, parameter) for that learning rate;
    # otherwise a list of parameters for that learning rate.
    lr_to_params = defaultdict(list)

    for name, parameter in model.named_parameters():
        split_name = name.split(".")
        # caution: as a special case, if the name is '', split_name will be [ '' ].
        prefix = split_name[0]
        cur_lr = lr * flat_lr_scale[prefix]
        if prefix != "":
            cur_lr *= flat_lr_scale[""]
        for part in split_name[1:]:
            prefix = ".".join([prefix, part])
            cur_lr *= flat_lr_scale[prefix]
        lr_to_params[cur_lr].append((name, parameter) if include_names else parameter)

    if include_names:
        return [{"named_params": pairs, "lr": lr} for lr, pairs in lr_to_params.items()]
    else:
        return [{"params": params, "lr": lr} for lr, params in lr_to_params.items()]


def optim_step_and_measure_param_change(
    model: nn.Module,
    old_parameters: Dict[str, nn.parameter.Parameter],
) -> Dict[str, float]:
    """
    Measure the "relative change in parameters per minibatch."
    It is understood as a ratio between the L2 norm of the difference between original and updates parameters,
    and the L2 norm of the original parameter. It is given by the formula:

        .. math::
            \begin{aligned}
                \delta = \frac{\Vert\theta - \theta_{new}\Vert^2}{\Vert\theta\Vert^2}
            \end{aligned}

    This function is supposed to be used as follows:

      .. code-block:: python

        old_parameters = {
            n: p.detach().clone() for n, p in model.named_parameters()
        }

        optimizer.step()

        deltas = optim_step_and_measure_param_change(old_parameters)

    Args:
      model: A torch.nn.Module instance.
      old_parameters:
        A Dict of named_parameters before optimizer.step().

    Return:
      A Dict containing the relative change for each parameter.
    """
    relative_change = {}
    with torch.no_grad():
        for n, p_new in model.named_parameters():
            p_orig = old_parameters[n]
            delta = l2_norm(p_orig - p_new) / l2_norm(p_orig)
            relative_change[n] = delta.item()
    return relative_change


def load_averaged_model(
    model_dir: str,
    model: torch.nn.Module,
    epoch: int,
    avg: int,
    device: torch.device,
):
    """
    Load a model which is the average of all checkpoints

    :param model_dir: a str of the experiment directory
    :param model: a torch.nn.Module instance

    :param epoch: the last epoch to load from
    :param avg: how many models to average from
    :param device: move model to this device

    :return: A model averaged
    """

    # start cannot be negative
    start = max(epoch - avg + 1, 0)
    filenames = [f"{model_dir}/epoch-{i}.pt" for i in range(start, epoch + 1)]

    logging.info(f"averaging {filenames}")
    model.to(device)
    model.load_state_dict(average_checkpoints(filenames, device=device))

    return model


def tokenize_by_bpe_model(
    sp: spm.SentencePieceProcessor,
    txt: str,
) -> str:
    """
    Tokenize text with bpe model. This function is from
    https://github1s.com/wenet-e2e/wenet/blob/main/wenet/dataset/processor.py#L322-L342.
    Args:
      sp: spm.SentencePieceProcessor.
      txt: str

    Return:
      A new string which includes chars and bpes.
    """
    tokens = []
    # CJK(China Japan Korea) unicode range is [U+4E00, U+9FFF], ref:
    # https://en.wikipedia.org/wiki/CJK_Unified_Ideographs_(Unicode_block)
    pattern = re.compile(r"([\u4e00-\u9fff])")
    # Example:
    #   txt   = "你好 ITS'S OKAY 的"
    #   chars = ["你", "好", " ITS'S OKAY ", "的"]
    chars = pattern.split(txt.upper())
    mix_chars = [w for w in chars if len(w.strip()) > 0]
    for ch_or_w in mix_chars:
        # ch_or_w is a single CJK charater(i.e., "你"), do nothing.
        if pattern.fullmatch(ch_or_w) is not None:
            tokens.append(ch_or_w)
        # ch_or_w contains non-CJK charaters(i.e., " IT'S OKAY "),
        # encode ch_or_w using bpe_model.
        else:
            for p in sp.encode_as_pieces(ch_or_w):
                tokens.append(p)
    txt_with_bpe = "/".join(tokens)

    return txt_with_bpe


def tokenize_by_CJK_char(line: str) -> str:
    """
    Tokenize a line of text with CJK char.

    Note: All return charaters will be upper case.

    Example:
      input = "你好世界是 hello world 的中文"
      output = "你 好 世 界 是 HELLO WORLD 的 中 文"

    Args:
      line:
        The input text.

    Return:
      A new string tokenize by CJK char.
    """
    # The CJK ranges is from https://github.com/alvations/nltk/blob/79eed6ddea0d0a2c212c1060b477fc268fec4d4b/nltk/tokenize/util.py
    pattern = re.compile(
        r"([\u1100-\u11ff\u2e80-\ua4cf\ua840-\uD7AF\uF900-\uFAFF\uFE30-\uFE4F\uFF65-\uFFDC\U00020000-\U0002FFFF])"
    )
    chars = pattern.split(line.strip().upper())
    return " ".join([w.strip() for w in chars if w.strip()])


def display_and_save_batch(
    batch: dict,
    params: AttributeDict,
    sp: spm.SentencePieceProcessor,
) -> None:
    """Display the batch statistics and save the batch into disk.

    Args:
      batch:
        A batch of data. See `lhotse.dataset.K2SpeechRecognitionDataset()`
        for the content in it.
      params:
        Parameters for training. See :func:`get_params`.
      sp:
        The BPE model.
    """
    from lhotse.utils import uuid4

    filename = f"{params.exp_dir}/batch-{uuid4()}.pt"
    logging.info(f"Saving batch to {filename}")
    torch.save(batch, filename)

    supervisions = batch["supervisions"]
    features = batch["inputs"]

    logging.info(f"features shape: {features.shape}")

    y = sp.encode(supervisions["text"], out_type=int)
    num_tokens = sum(len(i) for i in y)
    logging.info(f"num tokens: {num_tokens}")


def convert_timestamp(
    frames: List[int],
    subsampling_factor: int,
    frame_shift_ms: float = 10,
) -> List[float]:
    """Convert frame numbers to time (in seconds) given subsampling factor
    and frame shift (in milliseconds).

    Args:
      frames:
        A list of frame numbers after subsampling.
      subsampling_factor:
        The subsampling factor of the model.
      frame_shift_ms:
        Frame shift in milliseconds between two contiguous frames.
    Return:
      Return the time in seconds corresponding to each given frame.
    """
    frame_shift = frame_shift_ms / 1000.0
    time = []
    for f in frames:
        time.append(round(f * subsampling_factor * frame_shift, ndigits=3))

    return time


def parse_timestamp(tokens: List[str], timestamp: List[float]) -> List[float]:
    """
    Parse timestamp of each word.

    Args:
      tokens:
        List of tokens.
      timestamp:
        List of timestamp of each token.

    Returns:
      List of timestamp of each word.
    """
    start_token = b"\xe2\x96\x81".decode()  # '_'
    assert len(tokens) == len(timestamp), (len(tokens), len(timestamp))
    ans = []
    for i in range(len(tokens)):
        flag = False
        if i == 0 or tokens[i].startswith(start_token):
            flag = True
            if len(tokens[i]) == 1 and tokens[i].startswith(start_token):
                # tokens[i] == start_token
                if i == len(tokens) - 1:
                    # it is the last token
                    flag = False
                elif tokens[i + 1].startswith(start_token):
                    # the next token also starts with start_token
                    flag = False
        if flag:
            ans.append(timestamp[i])
    return ans


def parse_hyp_and_timestamp(
    res: DecodingResults,
    subsampling_factor: int,
    frame_shift_ms: float = 10,
    sp: Optional[spm.SentencePieceProcessor] = None,
    word_table: Optional[k2.SymbolTable] = None,
) -> Tuple[List[List[str]], List[List[float]]]:
    """Parse hypothesis and timestamp.

    Args:
      res:
        A DecodingResults object.
      subsampling_factor:
        The integer subsampling factor.
      frame_shift_ms:
        The float frame shift used for feature extraction.
      sp:
        The BPE model.
      word_table:
        The word symbol table.

    Returns:
       Return a list of hypothesis and timestamp.
    """
    hyps = []
    timestamps = []

    N = len(res.hyps)
    assert len(res.timestamps) == N, (len(res.timestamps), N)
    use_word_table = False
    if word_table is not None:
        assert sp is None
        use_word_table = True
    else:
        assert sp is not None and word_table is None

    for i in range(N):
        time = convert_timestamp(res.timestamps[i], subsampling_factor, frame_shift_ms)
        if use_word_table:
            words = [word_table[i] for i in res.hyps[i]]
        else:
            tokens = sp.id_to_piece(res.hyps[i])
            words = sp.decode_pieces(tokens).split()
            time = parse_timestamp(tokens, time)
        assert len(time) == len(words), (len(time), len(words))

        hyps.append(words)
        timestamps.append(time)

    return hyps, timestamps


# `is_module_available` is copied from
# https://github.com/pytorch/audio/blob/6bad3a66a7a1c7cc05755e9ee5931b7391d2b94c/torchaudio/_internal/module_utils.py#L9
def is_module_available(*modules: str) -> bool:
    r"""Returns if a top-level module with :attr:`name` exists *without**
    importing it. This is generally safer than try-catch block around a
    `import X`.

    Note: "borrowed" from torchaudio:
    """
    import importlib

    return all(importlib.util.find_spec(m) is not None for m in modules)


def filter_uneven_sized_batch(batch: dict, allowed_max_frames: int):
    """For the uneven-sized batch, the total duration after padding would possibly
    cause OOM. Hence, for each batch, which is sorted in descending order by length,
    we simply drop the last few shortest samples, so that the retained total frames
    (after padding) would not exceed the given allow_max_frames.

    Args:
      batch:
        A batch of data. See `lhotse.dataset.K2SpeechRecognitionDataset()`
        for the content in it.
      allowed_max_frames:
        The allowed max number of frames in batch.
    """
    features = batch["inputs"]
    supervisions = batch["supervisions"]

    N, T, _ = features.size()
    assert T == supervisions["num_frames"].max(), (T, supervisions["num_frames"].max())
    kept_num_utt = allowed_max_frames // T

    if kept_num_utt >= N or kept_num_utt == 0:
        return batch

    # Note: we assume the samples in batch is sorted descendingly by length
    logging.info(
        f"Filtering uneven-sized batch, original batch size is {N}, "
        f"retained batch size is {kept_num_utt}."
    )
    batch["inputs"] = features[:kept_num_utt]
    for k, v in supervisions.items():
        assert len(v) == N, (len(v), N)
        batch["supervisions"][k] = v[:kept_num_utt]

    return batch


def parse_bpe_start_end_pairs(
    tokens: List[str], is_first_token: List[bool]
) -> List[Tuple[int, int]]:
    """Parse pairs of start and end frame indexes for each word.

    Args:
      tokens:
        List of BPE tokens.
      is_first_token:
        List of bool values, which indicates whether it is the first token,
        i.e., not repeat or blank.

    Returns:
      List of (start-frame-index, end-frame-index) pairs for each word.
    """
    assert len(tokens) == len(is_first_token), (len(tokens), len(is_first_token))

    start_token = b"\xe2\x96\x81".decode()  # '_'
    blank_token = "<blk>"

    non_blank_idx = [i for i in range(len(tokens)) if tokens[i] != blank_token]
    num_non_blank = len(non_blank_idx)

    pairs = []
    start = -1
    end = -1
    for j in range(num_non_blank):
        # The index in all frames
        i = non_blank_idx[j]

        found_start = False
        if is_first_token[i] and (j == 0 or tokens[i].startswith(start_token)):
            found_start = True
            if tokens[i] == start_token:
                if j == num_non_blank - 1:
                    # It is the last non-blank token
                    found_start = False
                elif is_first_token[non_blank_idx[j + 1]] and tokens[
                    non_blank_idx[j + 1]
                ].startswith(start_token):
                    # The next not-blank token is a first-token and also starts with start_token
                    found_start = False
        if found_start:
            start = i

        if start != -1:
            found_end = False
            if j == num_non_blank - 1:
                # It is the last non-blank token
                found_end = True
            elif is_first_token[non_blank_idx[j + 1]] and tokens[
                non_blank_idx[j + 1]
            ].startswith(start_token):
                # The next not-blank token is a first-token and also starts with start_token
                found_end = True
            if found_end:
                end = i

        if start != -1 and end != -1:
            if not all([tokens[t] == start_token for t in range(start, end + 1)]):
                # except the case of all start_token
                pairs.append((start, end))
            # Reset start and end
            start = -1
            end = -1

    return pairs


def parse_bpe_timestamps_and_texts(
    best_paths: k2.Fsa, sp: spm.SentencePieceProcessor
) -> Tuple[List[Tuple[int, int]], List[List[str]]]:
    """Parse timestamps (frame indexes) and texts.

    Args:
      best_paths:
        A k2.Fsa with best_paths.arcs.num_axes() == 3, i.e.
        containing multiple FSAs, which is expected to be the result
        of k2.shortest_path (otherwise the returned values won't
        be meaningful). Its attribtutes `labels` and `aux_labels`
        are both BPE tokens.
      sp:
        The BPE model.

    Returns:
      utt_index_pairs:
        A list of pair list. utt_index_pairs[i] is a list of
        (start-frame-index, end-frame-index) pairs for each word in
        utterance-i.
      utt_words:
        A list of str list. utt_words[i] is a word list of utterence-i.
    """
    shape = best_paths.arcs.shape().remove_axis(1)

    # labels: [utt][arcs]
    labels = k2.RaggedTensor(shape, best_paths.labels.contiguous())
    # remove -1's.
    labels = labels.remove_values_eq(-1)
    labels = labels.tolist()

    # aux_labels: [utt][arcs]
    aux_labels = k2.RaggedTensor(shape, best_paths.aux_labels.contiguous())

    # remove -1's.
    all_aux_labels = aux_labels.remove_values_eq(-1)
    # len(all_aux_labels[i]) is equal to the number of frames
    all_aux_labels = all_aux_labels.tolist()

    # remove 0's and -1's.
    out_aux_labels = aux_labels.remove_values_leq(0)
    # len(out_aux_labels[i]) is equal to the number of output BPE tokens
    out_aux_labels = out_aux_labels.tolist()

    utt_index_pairs = []
    utt_words = []
    for i in range(len(labels)):
        tokens = sp.id_to_piece(labels[i])
        words = sp.decode(out_aux_labels[i]).split()

        # Indicates whether it is the first token, i.e., not-repeat and not-blank.
        is_first_token = [a != 0 for a in all_aux_labels[i]]
        index_pairs = parse_bpe_start_end_pairs(tokens, is_first_token)
        assert len(index_pairs) == len(words), (len(index_pairs), len(words), tokens)
        utt_index_pairs.append(index_pairs)
        utt_words.append(words)

    return utt_index_pairs, utt_words


def parse_timestamps_and_texts(
    best_paths: k2.Fsa, word_table: k2.SymbolTable
) -> Tuple[List[Tuple[int, int]], List[List[str]]]:
    """Parse timestamps (frame indexes) and texts.

    Args:
      best_paths:
        A k2.Fsa with best_paths.arcs.num_axes() == 3, i.e.
        containing multiple FSAs, which is expected to be the result
        of k2.shortest_path (otherwise the returned values won't
        be meaningful). Attribtute `labels` is the prediction unit,
        e.g., phone or BPE tokens. Attribute `aux_labels` is the word index.
      word_table:
        The word symbol table.

    Returns:
      utt_index_pairs:
        A list of pair list. utt_index_pairs[i] is a list of
        (start-frame-index, end-frame-index) pairs for each word in
        utterance-i.
      utt_words:
        A list of str list. utt_words[i] is a word list of utterence-i.
    """
    # [utt][words]
    word_ids = get_texts(best_paths)

    shape = best_paths.arcs.shape().remove_axis(1)

    # labels: [utt][arcs]
    labels = k2.RaggedTensor(shape, best_paths.labels.contiguous())
    # remove -1's.
    labels = labels.remove_values_eq(-1)
    labels = labels.tolist()

    # aux_labels: [utt][arcs]
    aux_shape = shape.compose(best_paths.aux_labels.shape)
    aux_labels = k2.RaggedTensor(aux_shape, best_paths.aux_labels.values.contiguous())
    aux_labels = aux_labels.tolist()

    utt_index_pairs = []
    utt_words = []
    for i, (label, aux_label) in enumerate(zip(labels, aux_labels)):
        num_arcs = len(label)
        # The last arc of aux_label is the arc entering the final state
        assert num_arcs == len(aux_label) - 1, (num_arcs, len(aux_label))

        index_pairs = []
        start = -1
        end = -1
        for arc in range(num_arcs):
            # len(aux_label[arc]) is 0 or 1
            if label[arc] != 0 and len(aux_label[arc]) != 0:
                if start != -1 and end != -1:
                    index_pairs.append((start, end))
                start = arc
            if label[arc] != 0:
                end = arc
        if start != -1 and end != -1:
            index_pairs.append((start, end))

        words = [word_table[w] for w in word_ids[i]]
        assert len(index_pairs) == len(words), (len(index_pairs), len(words))

        utt_index_pairs.append(index_pairs)
        utt_words.append(words)

    return utt_index_pairs, utt_words


def parse_fsa_timestamps_and_texts(
    best_paths: k2.Fsa,
    sp: Optional[spm.SentencePieceProcessor] = None,
    word_table: Optional[k2.SymbolTable] = None,
    subsampling_factor: int = 4,
    frame_shift_ms: float = 10,
) -> Tuple[List[Tuple[float, float]], List[List[str]]]:
    """Parse timestamps (in seconds) and texts for given decoded fsa paths.
    Currently it supports two cases:
    (1) ctc-decoding, the attribtutes `labels` and `aux_labels`
        are both BPE tokens. In this case, sp should be provided.
    (2) HLG-based 1best, the attribtute `labels` is the prediction unit,
        e.g., phone or BPE tokens; attribute `aux_labels` is the word index.
        In this case, word_table should be provided.

    Args:
      best_paths:
        A k2.Fsa with best_paths.arcs.num_axes() == 3, i.e.
        containing multiple FSAs, which is expected to be the result
        of k2.shortest_path (otherwise the returned values won't
        be meaningful).
      sp:
        The BPE model.
      word_table:
        The word symbol table.
      subsampling_factor:
        The subsampling factor of the model.
      frame_shift_ms:
        Frame shift in milliseconds between two contiguous frames.

    Returns:
      utt_time_pairs:
        A list of pair list. utt_time_pairs[i] is a list of
        (start-time, end-time) pairs for each word in
        utterance-i.
      utt_words:
        A list of str list. utt_words[i] is a word list of utterence-i.
    """
    if sp is not None:
        assert word_table is None, "word_table is not needed if sp is provided."
        utt_index_pairs, utt_words = parse_bpe_timestamps_and_texts(
            best_paths=best_paths, sp=sp
        )
    elif word_table is not None:
        assert sp is None, "sp is not needed if word_table is provided."
        utt_index_pairs, utt_words = parse_timestamps_and_texts(
            best_paths=best_paths, word_table=word_table
        )
    else:
        raise ValueError("Either sp or word_table should be provided.")

    utt_time_pairs = []
    for utt in utt_index_pairs:
        start = convert_timestamp(
            frames=[i[0] for i in utt],
            subsampling_factor=subsampling_factor,
            frame_shift_ms=frame_shift_ms,
        )
        end = convert_timestamp(
            # The duration in frames is (end_frame_index - start_frame_index + 1)
            frames=[i[1] + 1 for i in utt],
            subsampling_factor=subsampling_factor,
            frame_shift_ms=frame_shift_ms,
        )
        utt_time_pairs.append(list(zip(start, end)))

    return utt_time_pairs, utt_words


# Copied from https://github.com/alvations/nltk/blob/79eed6ddea0d0a2c212c1060b477fc268fec4d4b/nltk/tokenize/util.py
def is_cjk(character):
    """
    Python port of Moses' code to check for CJK character.

    >>> is_cjk(u'\u33fe')
    True
    >>> is_cjk(u'\uFE5F')
    False

    :param character: The character that needs to be checked.
    :type character: char
    :return: bool
    """
    return any(
        [
            start <= ord(character) <= end
            for start, end in [
                (4352, 4607),
                (11904, 42191),
                (43072, 43135),
                (44032, 55215),
                (63744, 64255),
                (65072, 65103),
                (65381, 65500),
                (131072, 196607),
            ]
        ]
    )


def symlink_or_copy(exp_dir: Path, src: str, dst: str):
    """
    In the experiment directory, create a symlink pointing to src named dst.
    If symlink creation fails (Windows?), fall back to copyfile."""

    dir_fd = os.open(exp_dir, os.O_RDONLY)
    try:
        os.remove(dst, dir_fd=dir_fd)
    except FileNotFoundError:
        pass
    try:
        os.symlink(src=src, dst=dst, dir_fd=dir_fd)
    except OSError:
        copyfile(src=exp_dir / src, dst=exp_dir / dst)
    os.close(dir_fd)


def num_tokens(
    token_table: k2.SymbolTable, disambig_pattern: str = re.compile(r"^#\d+$")
) -> int:
    """Return the number of tokens excluding those from
    disambiguation symbols.

    Caution:
      0 is not a token ID so it is excluded from the return value.
    """
    symbols = token_table.symbols
    ans = []
    for s in symbols:
        if not disambig_pattern.match(s):
            ans.append(token_table[s])
    num_tokens = len(ans)
    if 0 in ans:
        num_tokens -= 1
    return num_tokens<|MERGE_RESOLUTION|>--- conflicted
+++ resolved
@@ -496,11 +496,8 @@
     test_set_name: str,
     results: List[Tuple[str, str]],
     enable_log: bool = True,
-<<<<<<< HEAD
     compute_CER: bool = False,
-=======
     sclite_mode: bool = False,
->>>>>>> 565d2c2f
 ) -> float:
     """Write statistics based on predicted results and reference transcripts.
 
