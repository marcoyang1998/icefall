--- conflicted
+++ resolved
@@ -35,12 +35,7 @@
 | `lstm_transducer_stateless2`          | LSTM | Embedding + Conv1d | Using LSTM with mechanisms in reworked model + gigaspeech (multi-dataset setup) |
 | `lstm_transducer_stateless3`          | LSTM | Embedding + Conv1d | Using LSTM with mechanisms in reworked model + gradient filter + delay penalty |
 | `zipformer`                           | Upgraded Zipformer | Embedding + Conv1d | The latest recipe |
-<<<<<<< HEAD
-| `zipformer_adapter`                   | Upgraded Zipformer | Embedding + Conv1d | Finetune `zipformer` with adapter |
-| `zipformer_lora`                      | Upgraded Zipformer | Embedding + Conv1d | Finetune `zipformer` with LoRA |
-=======
 | `zipformer_adapter`                           | Upgraded Zipformer | Embedding + Conv1d | It supports domain adaptation of Zipformer using parameter efficient adapters |
->>>>>>> f28c05f4
 
 The decoder in `transducer_stateless` is modified from the paper
 [Rnn-Transducer with Stateless Prediction Network](https://ieeexplore.ieee.org/document/9054419/).
