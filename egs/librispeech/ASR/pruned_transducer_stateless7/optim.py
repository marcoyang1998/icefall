--- conflicted
+++ resolved
@@ -1860,10 +1860,6 @@
         fix_random_seed(42)
         Linear = torch.nn.Linear if iter == 0 else ScaledLinear
 
-<<<<<<< HEAD
-        hidden_dim = 300
-=======
->>>>>>> b008340d
         m = torch.nn.Sequential(Linear(E, hidden_dim),
                                 torch.nn.PReLU(),
                                 Linear(hidden_dim, hidden_dim),
@@ -1958,11 +1954,8 @@
     else:
         hidden_dim = 200
     s = subprocess.check_output("git status -uno .; git log -1", shell=True)
-<<<<<<< HEAD
     _test_smooth_cov()
-=======
     logging.info(f"hidden_dim = {hidden_dim}")
->>>>>>> b008340d
     logging.info(s)
     #_test_svd()
     _test_eve_cain(hidden_dim)
